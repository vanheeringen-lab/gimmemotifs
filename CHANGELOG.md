--- conflicted
+++ resolved
@@ -13,7 +13,17 @@
 
 ### Fixed
 
-<<<<<<< HEAD
+## [0.15.2] - 2020-11-26
+
+### Changed
+
+- Refactoring to make `coverage_table` and `combine_peaks` available via API.
+
+### Fixed
+
+- Fix issue with -s parameter of `gimme motifs` (#146)
+- Fix issues (hopefully) with scanning large input files.
+
 ## [0.15.1] - 2020-10-07
 
 ### Added
@@ -24,18 +34,6 @@
 
 - Support for pandas>=1.1
 - `coverage_table` doesn't add a newline at the end of the file.
-=======
-## [0.15.2] - 2020-11-26
-
-### Changed
-
-- Refactoring to make `coverage_table` and `combine_peaks` available via API.
-
-### Fixed
-
-- Fix issue with -s parameter of `gimme motifs` (#146)
-- Fix issues (hopefully) with scanning large input files.
->>>>>>> 16509c6c
 
 ## [0.15.0] - 2020-09-29
 

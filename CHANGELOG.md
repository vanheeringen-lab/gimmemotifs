# Changelog
All notable changes to this project will be documented in this file.

The format is based on [Keep a Changelog](http://keepachangelog.com/en/1.0.0/).

## Unreleased

### Changed

<<<<<<< HEAD
- `moap()` now accepts an optional `numpy.random.RandomState()`
- motif scanning function now have more progress bars.
  - these can be turned off with `progress=False`
=======
- `Scanner.set_genome` now accepts the optional argument `genomes_dir`

### Fixed

- `gimme maelstrom` works with or without xgboost (but will give a warning without xgboost) 
>>>>>>> f986e65f

## [0.17.2] - 2022-10-12

### Changed

- made xgboost an optional dependency (to save space on bioconda)
- an existing config will now update available tools when accessed (e4b3275)
- applied the bioconda patch to compile_externals.py (11b0c2c)
- `coverage_table` and `combine_peaks` have their positional arguments under positional arguments (20819ee)
- `coverage_table` should be slightly faster now (20819ee)

### Fixed

- biofluff dependency back in requirements
- pinned conda and mamba versions in `.travis.yaml`
  - temp fix until conda>=4.12 can install mamba properly
- documentation is working again!
- gimmemotifs now supports pandas >=1.30

### Removed

- pyarrow dependency


## [0.17.1] - 2022-06-02

### Added

- `requirements.yaml` contains all conda dependencies.
  - packages available from one channel have been pinned (for solving speed)
  - packages have minimum versions where known (for solving speed)

### Changed

- alphabetized tools everywhere (how could you live like that!?)
- updated `setup.py`
- updated installation instructions

### Fixed

- Yamda is now recognized in the config
- most tools work with the editable installation again 
- all tests work for unix
  - there were still some flakey values, where randomness is involved.
- background.py updated to work with the specified minimum `genomepy` version
- all `sphinx-build docs build` warnings
- motifs require to have unique ids when clustering, thanks @akmorrow13!
- motif2factors removes apostrophes so it wont crash :)
- removed a print

### Removed

- a bunch of redundant requirement files.
- OSX tests. Possibly temporary.
  - The tests haven't working for ages, so I have no idea where to begin.
  - and Travis asks 5x credits for OSX machines...


## [0.17.0] - 2021-12-22

### Added

* Added `--genomes_dir` argument to `gimme motif2factors`.
* Added `--version` flag.
* Function `sample()` for fast sequence sampling from a `Motif()` instance.
* Added JASPAR 2022 motif databases.
* Updated Homer motif database.
* Operators:
  * `+` - take the combination of two motifs (average), based on pfm, which means that motifs with higher counts will be weighed more heavily.
  * `&` - take the combination of two motifs (average), based on the ppm, which means that both motifs will be weighed equally.
  * `<<` - "shift" motif left (adding a non-informative position to the right side)
  * `>>` - "shift" motif right (adding a non-informative position to the left side)
  * `~` - reverse complement
  * `*` - multiply the pfm by a value
* Progress bar for scanning.
* `list_installed_libraries()` to list available motif libraries.

### Changed

* `Motif()` class completely restructured:
  * Split into multiple files with coherent function.
  * Uses `numpy.array` internally.
  * All functions that mention `pwm` renamed to `ppm` (position-probability matrix), as the definition of a PWM is usually a log-odds matrix, not a probability matrix.
    * `to_pwm()` is deprecated, use `to_ppm()` instead.
  * Changed functions `pwm_min_score()` and `pwm_max_score()` to properties `max_score` and `min_score`.
  * All internal data is correctly updated when `Motif()` is changed, for instance by trimming (#218).


### Fixed

* `gimme motif2factors` can now unzip genome fastas.
* `gimme motif2factors` will sanitize genome names.
* Fixed bugs related to partial rerun of `gimme motif2factors`.
* Fixed unhandled `OSError` during installation on Mac.
* Fixed bug related to `RFE()` (#226).
* Positional probability matrix now sum to 1 over all positions (#209).
* Fixed issue with pandas >= 1.3.
* Fixed issue with `non_reducing_slice` import from pandas.
* Fix threshold calculation if more than 20,000 sequences are supplied.
* Fix issue with config file getting corrupted.
* Fix FPR threshold calculation.

### Removed


## [0.16.1] - 2021-06-28

Bugfix release.

### Added

* Added warning when the number of sequences used for de novo motif prediction is low.

### Fixed

* Fixed bug with `gimme motif2factors`.
* Fixed "Motif does not occur in motif database when running maelstrom" (#192).
* Fixed bugs related to runs where no (significant) motifs is found.

## [0.16.0] - 2021-05-28

Many bugfixes, thanks to @kirbyziegler, @irzhegalova, @wangmhan, @ClarissaFeuersteinAkgoz and @fgualdr for reporting and proposing solutions!
Thanks to @Maarten-vd-Sande for the speed improvements.

### Added

* `gimme motif2factors` command to annotate a motif database with TFs from different species
  based on orthogroups.
* Informative error message with link to fix when cache is corrupted (running on a cluster).
* Print an informative error message if the input file is not in the correct format.

### Changed

* Speed improvements to motif scanning, which is now up to 2X faster!
* Size of input regions is now automatically adjusted (#123, #128, #129)
* Quantile normalization in `coverage_table` now uses multiple CPUs.

### Fixed

* Fixes issue where % of motif occurence would be incorrectly reported in `gimme maelstrom` output (#162).
* Fix issues with running Trawler (#181)
* Fix issues with running YAMDA (#180)
* Fix issues with parsing XXmotif output (#178)
* Fix issue where command line argument (such as single strand) are ignored (#177)
* Fix pyarrow dependency (#176)
* The correct % of regions with motif is now reported (#162)
* Fix issue with running `gimme motifs` with the HOMER database (#135)
* Fix issue with the `--size` parameter in `gimme motifs`, which now works as expected (#128)

## [0.15.3] - 2021-02-01

### Fixed

* `_non_reducing_slice` vs `non_reducing_slice` for pandas>=1.2 (#168)
* When using original region size, skip regions smaller than 10bp and warn if no
  regions are left. 
* Fixed creating statistics report crashed with `KeyError: 'Factor'` (#170)
* Fixed bug with creating GC bins for a genome with unusual GC% (like Plasmodium).
* Fixed bug that occurs when upgrading pyarrow with an existing GimmeMotifs
  cache.


## [0.15.2] - 2020-11-26

### Changed

- Refactoring to make `coverage_table` and `combine_peaks` available via API.

### Fixed

- Fix issue with -s parameter of `gimme motifs` (#146)
- Fix issues (hopefully) with scanning large input files.

## [0.15.1] - 2020-10-07

### Added

- `Motif.plot_logo()` accepts an `ax` argument.

### Fixed

- Support for pandas>=1.1
- `coverage_table` doesn't add a newline at the end of the file.

## [0.15.0] - 2020-09-29

### Added

- Added additional columns to `gimme maelstrom` output for better intepretation (correlation of motif to signal and % of regions with motif).
- Added support for multi-species input in `genome@chrom:start-end` format.
- `gimme maelstrom` warns if data is not row-centered and will center by default.
- `gimme maelstrom` selects a set of non-redundant (or less redundant) motifs by default.
- Added SVR regressor for `gimme maelstrom`.
- Added quantile normalization to `coverage_table`.

### Removed

- Removed the lightning classifiers and regressors as the package is no longer actively maintained.

### Changed

- Visually improved HTML output.
- Score of `maelstrom` is now an aggregate z-score based on combining z-scores from individual methods using Stouffer's method. The z-scores of individual methods are generated using the inverse normal transform.
- Reorganized some classes and functions.

### Fixed

- Fixed minor issues with sorting columns in HTML output.
- `gimme motifs` doesn't crash when no motifs are found.
- Fixed error with Ensembl chromosome names in `combine_peaks`.

## [0.14.4] - 2020-04-02

### Fixed

- Fixed "TypeError: an integer is required (got type str)" when creating GC index.
- Fixed `combine_peaks` with Ensembl chromosome names (thanks @JGAsmits). 
- Fixed bug with pandas>=1.0.

## [0.14.3] - 2020-02-19

### Fixed

- Fixed 'AttributeError: can't delete attribute' in `gimme maelstrom` and `gimme motifs` (#108, #109).

## [0.14.2] - 2020-01-31

Bugfix release

### Added

- The `combine_peaks` script now supports `.narrowPeak` files.

### Removed

- Removed seqlogo dependency.
- Removed obsolete code.

### Changed

- Refactored the `tools` section.

### Fixed

- Configuration issue with `size` instead of `width` (#103).
- Updated `tqdm` requirement (#98).


## [0.14.1] - 2019-12-19

Bugfix release

### Fixed

- Fix function for locating a pwm/pfm motif database.
- Added configparser dependency

## [0.14.0] - 2019-12-05

### Added

- The `gimme motifs` command supports new *de novo* motif prediction tools: DREME, ProSampler, YAMDA, DiNAMO and RPMCMC.
- A set of non-redundant motifs is selected using recursive feature elimination for `gimme motifs`.
- Motif scan results for non-redundant motifs are now included in the output.
- Plot motif logos using different styles of visualization (information content, frequency, energy or [Ensembl](http://www.ensembl.info/2018/10/15/new-ensembl-motif-features/)).
- New scoring scheme that uses a z-score based on genomic sequences with a similar GC%. 
- CIS-BP motif database version 2.0 ([Lambert et al. 2019](https://www.nature.com/articles/s41588-019-0411-1)).
- JASPAR 2020 motif database.

### Changed

- Only three motif prediction tools are selected by default for `gimme motifs`: BioProspector, Homer and MEME.
- The `xl` motif setting (motif width 6-20) is selected by default for `gimme motifs`. 
- Output names for files and reports of `gimme motifs` are now more consistent.
- Command line tools `gimme roc` has been removed. This functionality has now been merged with `gimme motifs`. The `gimme motifs` command now scans for both known and *de novo* motifs.
- Replaced weblogo/seqlogo with [logomaker](https://logomaker.readthedocs.io/). 
- GC% background now uses a genomic index of GC% frequencies.
- GC% z-score is now the default score for all `gimme` tools.

### Fixed

- FASTA files with `>` symbols in the header are now correctly parsed.
- Fixed GC% background. The GC% background is now correct for all input formats. 
- `factorial` import for scipy >= 1.3.0.
- All output columns in HTML reports can now be sorted correctly.

### Removed

- Deprecated modules and scripts.

## [0.13.1] - 2018-12-04

### Added

- Improved docstrings of several modules.
- Added new API examples.

### Fixed

- The MEME motif tools should now be recognized after install.
- Output of MEME 5.0.2 is now parsed correctly.
- If the inputfile of `gimme motifs` is not recognized, a clear error message is printed.
- Duplicate factors are removed from the motif factors list.

### Changed

- MEME is no longer included with GimmeMotifs. When installing via conda meme will be included. If GimmeMotifs is installed via pip, then MEME needs to be installed separately. 
- Changed "user" background to "custom" background.
- Updated Posmo to run with a wider variety of settings.

## [0.13.0] - 2018-11-19

### Added

- Multiple other motif databases (JASPAR, HOMER, HOCOMOCO, CIS-BP, ENCODE,
  Factorbook, SwissRegulon, IMAGE).
- Helper script to combine peaks (summit files from MACS2)
- Helper script to create coverage table (similar to bedtools multicov)
- Option to report z-score normalized motif scores.
- Added precision-recall AUC to stats and `gimme roc`.
- `gimme motifs` now supports narrowPeak input.
- Updated documentation with an explanation of the score that `gimme maelstrom` reports.

### Changed

- The `maelstrom` tools now use z-score normalized motif scores.
- Improved efficiency of motif scanning (>10X speed improvement).
- Removed dependency on R for rank aggregation.
- Dropped support for Python 2.
- Use versioneer for versioning.
- Removed the default genome in config file.
- Config file is now independent from GimmeMotifs version and will be created by
  default on first use.
- Simplified setup.py script.
- Updated parameters for ChIPMunk motif finder.

### Fixed 

- Fixed the seqcor similarity metric to use a non-random sequence and to also take
  the reverse complement of motif 2 into account.
- Improved the speed of `gimme roc`.
- Fixed memory leak of `gimme roc`.
- Fixed `scale` for newer `pandas`/`sklearn` combo
- FIxed bug related to backgroundgradient with new pandas

## [0.12.0] - 2018-07-10

**Please note:** the way GimmeMotifs uses genome FASTA files has changed in a
major way. It is no longer necessary to index genomes. GimmeMotifs now uses the
`faidx` index. You can use [genomepy](http://github.com/simonvh/genomepy) to
manage your genomes.

### Added

- Release checklist (for developer use).
- Helpful message when the genome cannot be found.
- Added a `-N/--nthreads` option to command-line tools to specify the number of
  threads independent from the config file.
- Added a `npcus` argument to many functions.
- Support for the `feather` data format as input for `gimme maelstrom`.
- Progress bar and resume option for maelstrom.
- Motif database is copied to maelstrom output directory.
- Added `MaelstromResult` class to work with maelstrom output.

### Changed

- Moved rank aggregation to separate function.
- Parallel implementation of rank aggregation.
- Updated documentation on how to add genomes in the new version.
- Switched to using `faidx` for FASTA indexing and `genomepy` for genome
  management.

### Removed

- The `gimme index` script (replaced by `genomepy`).

### Fixed

- Upload with correct description to PyPi.
- Fixed warning of `ks_pvalue` when `p == 0`.
- Fixed issue with nested multiprocessing pools.
- Fix numpy version because of DeprecationWarning in sklearn.
- Updated xgboost dependency, where the API had changed.<|MERGE_RESOLUTION|>--- conflicted
+++ resolved
@@ -7,17 +7,14 @@
 
 ### Changed
 
-<<<<<<< HEAD
 - `moap()` now accepts an optional `numpy.random.RandomState()`
 - motif scanning function now have more progress bars.
   - these can be turned off with `progress=False`
-=======
 - `Scanner.set_genome` now accepts the optional argument `genomes_dir`
 
 ### Fixed
 
 - `gimme maelstrom` works with or without xgboost (but will give a warning without xgboost) 
->>>>>>> f986e65f
 
 ## [0.17.2] - 2022-10-12
 

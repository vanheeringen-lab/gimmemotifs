--- conflicted
+++ resolved
@@ -50,21 +50,12 @@
             plot_y.append(y)
             legend.append(motif.id)
         print("{}\t{:.3f}\t{:.3f}\t{:.2f}\t{:0.2f}\t{:0.4f}".format(
-<<<<<<< HEAD
-              motif.id, 
-              motif_stats[str(motif)]["roc_auc"], 
-              motif_stats[str(motif)]["mncp"], 
-              motif_stats[str(motif)]["enr_at_fdr"], 
-              motif_stats[str(motif)]["max_enrichment"], 
-              motif_stats[str(motif)]["recall_at_fdr"],
-=======
               motif_id, 
               motif_stats[motif_id]["roc_auc"], 
               motif_stats[motif_id]["mncp"], 
               motif_stats[motif_id]["enr_at_fpr"], 
               motif_stats[motif_id]["max_enrichment"][0], 
               motif_stats[motif_id]["recall_at_fdr"],
->>>>>>> ca4ea6a5
               ))
     
     # Plot the ROC curve

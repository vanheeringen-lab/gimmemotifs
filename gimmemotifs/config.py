--- conflicted
+++ resolved
@@ -55,16 +55,10 @@
 
     # Default config that is installed with GimmeMotifs
     default_config = pkg_resources.resource_filename(
-<<<<<<< HEAD
             'gimmemotifs', '../data/cfg/gimmemotifs.default.cfg')
-    
-    # 
-=======
-        "data", "cfg/gimmemotifs.default.cfg"
     )
 
     #
->>>>>>> 9a9769d3
     package_dir = os.path.dirname(
         os.path.abspath(inspect.getfile(inspect.currentframe()))
     )
@@ -181,12 +175,8 @@
     def get_data_dir(self, ddir):
         my_dir = self.config.get("main", ddir)
         if not os.path.exists(my_dir):
-<<<<<<< HEAD
             my_dir = pkg_resources.resource_filename(
                 'gimmemotifs', os.path.join('../data', my_dir))
-=======
-            my_dir = pkg_resources.resource_filename("data", my_dir)
->>>>>>> 9a9769d3
         return my_dir
 
     def set_template_dir(self, path):

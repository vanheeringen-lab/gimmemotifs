--- conflicted
+++ resolved
@@ -307,11 +307,6 @@
 }
 
 int get_truncate_len(int len1, int len2, int pos) {
-<<<<<<< HEAD
-=======
-	// 
-	
->>>>>>> 72ae59bf
 	if (pos < 0) {
 		len2 += pos;
 	}
@@ -892,11 +887,7 @@
 	{"c_max_subtotal", c_metrics_max_subtotal, METH_VARARGS,"Test"},
 	{"pfmscan", c_metrics_pfmscan, METH_VARARGS,"Test"},
 	{"pwmscan", c_metrics_pwmscan, METH_VARARGS,"Test"},
-<<<<<<< HEAD
-//	{NULL, NULL, NULL, 0, NULL}
-=======
 	{NULL, NULL, 0, NULL}
->>>>>>> 72ae59bf
 };
 
 static struct PyModuleDef moduledef = {

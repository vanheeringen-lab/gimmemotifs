--- conflicted
+++ resolved
@@ -3,13 +3,6 @@
 
 
 def test_black_formatting():
-<<<<<<< HEAD
-=======
-    if not travis:
-        sp.check_call("black gimmemotifs/ setup.py scripts/", shell=True)
-        pass
-
->>>>>>> f04be82e
     try:
         sp.check_output(
             "black --check gimmemotifs/ setup.py scripts/", stderr=sp.STDOUT, shell=True
